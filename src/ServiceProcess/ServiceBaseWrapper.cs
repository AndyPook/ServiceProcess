--- conflicted
+++ resolved
@@ -8,7 +8,6 @@
 
 namespace Pook.ServiceProcess
 {
-<<<<<<< HEAD
 	public class ServiceBaseWrapper<T> : ServiceBase where T : class
 	{
 		public ServiceBaseWrapper(Func<T> instanceFactory, Action<T> start = null, Action<T> stop = null)
@@ -16,150 +15,6 @@
 			if (instanceFactory == null)
 				throw new ArgumentNullException(nameof(instanceFactory));
 			this.instanceFactory = instanceFactory;
-
-			StartAction = start ?? GetMethod("Start");
-			StopAction = stop ?? GetMethod("Stop");
-			WithArgsAction = GetWithArgsMethod();
-		}
-
-		private readonly Func<T> instanceFactory;
-		private T instance;
-
-		private static Action<T> GetMethod(string name)
-		{
-			// Start/Stop methods must not have parameters
-			// if method is incompatible, return Action that Trace's a message rather than throw. This provides nicer reporting.
-
-			Type type = typeof(T);
-			var method = type.GetMethod(name, BindingFlags.Instance | BindingFlags.Public);
-			if (method == null)
-			{
-				Trace.WriteLine("Service method NOT found: " + name);
-				return i => Trace.Fail("Method not found " + typeof(T).Name + "." + name);
-			}
-
-			var parameters = method.GetParameters();
-
-			if (parameters.Length > 0)
-				return i => Trace.Fail("Cannot invoke " + typeof(T).Name + "." + name + " because it has parameters");
-
-			return i => method.Invoke(i, null);
-		}
-
-		private static Action<T, IEnumerable<string>> GetWithArgsMethod()
-		{
-			Type type = typeof(T);
-			var withArgs = type.GetMethod("WithArgs", new[] { typeof(IEnumerable<string>) });
-			if (withArgs == null)
-				return null;
-
-			return (i, args) => withArgs.Invoke(i, new object[] { args });
-		}
-
-		public Action<T> StartAction { get; }
-		public Action<T> StopAction { get; }
-		public Action<T, IEnumerable<string>> WithArgsAction { get; }
-
-		public void Start(string[] args)
-		{
-			OnStart(args);
-		}
-
-		private string GetVersion()
-		{
-			var assy = Assembly.GetEntryAssembly();
-			if (assy == null)
-				return string.Empty;
-
-			// try get InformationalVersion as this supports full SemVer 
-			object[] infoVerAttributes = assy.GetCustomAttributes(typeof(AssemblyInformationalVersionAttribute), false);
-			if (infoVerAttributes.Length > 0)
-				return ((AssemblyInformationalVersionAttribute)infoVerAttributes[0]).InformationalVersion;
-
-			// fall back to FileVersion 
-			object[] fileVerAttributes = assy.GetCustomAttributes(typeof(AssemblyFileVersionAttribute), false);
-			if (fileVerAttributes.Length > 0)
-				return ((AssemblyFileVersionAttribute)fileVerAttributes[0]).Version;
-
-			return string.Empty;
-		}
-
-		protected override void OnStart(string[] args)
-		{
-			Trace.WriteLine("Service: " + ServiceName + " (" + typeof(T).Name + ") " + GetVersion());
-			Trace.WriteLine("Starting...");
-
-			args = IncludeCommandLineArgs(args).ToArray();
-			instance = instanceFactory();
-
-			if (args.Length > 0)
-			{
-				Trace.WriteLine("Service: arguments: " + string.Join(" ", args));
-
-				if (WithArgsAction == null)
-					Trace.TraceError("No WithArgs method to process arguments");
-				else
-					WithArgsAction(instance, args);
-			}
-
-			Task.Factory.StartNew(() =>
-			{
-				try
-				{
-					StartAction(instance);
-					Trace.WriteLine("Started");
-				}
-				catch (Exception ex)
-				{
-					Trace.TraceError("ServiceStart FAILED: " + ex.MessageAggregator());
-					ExitCode = 1;
-					Stop();
-				}
-			}, TaskCreationOptions.LongRunning);
-		}
-
-		private bool stopped;
-		protected override void OnStop()
-		{
-			if (stopped)
-				return;
-			stopped = true;
-
-			StopAction(instance);
-		}
-
-		/// <summary>
-		/// Combine service args with args provided on command line
-		/// </summary>
-		/// <param name="first"></param>
-		/// <returns></returns>
-		private IEnumerable<string> IncludeCommandLineArgs(IEnumerable<string> first)
-		{
-			var args = new HashSet<string>(Environment.GetCommandLineArgs().Skip(1));
-			args.UnionWith(first);
-			return args;
-		}
-
-		protected override void Dispose(bool disposing)
-		{
-			base.Dispose(disposing);
-
-			if (!stopped)
-				StopAction(instance);
-			stopped = true;
-
-			var disposableService = instance as IDisposable;
-			disposableService?.Dispose();
-		}
-	}
-=======
-    public class ServiceBaseWrapper<T> : ServiceBase where T : class
-    {
-        public ServiceBaseWrapper(Func<T> instanceFactory, Action<T> start = null, Action<T> stop = null)
-        {
-            if (instanceFactory == null)
-                throw new ArgumentNullException("instanceFactory");
-            this.instanceFactory = instanceFactory;
 
             StartAction = start ?? GetMethod("Start");
             StopAction = stop ?? GetMethod("Stop");
@@ -294,10 +149,8 @@
                 StopAction(instance);
             stopped = true;
 
-            var disposableService = instance as IDisposable;
-            if (disposableService != null)
-                disposableService.Dispose();
-        }
-    }
->>>>>>> ac70f169
+			var disposableService = instance as IDisposable;
+			disposableService?.Dispose();
+		}
+	}
 }