--- conflicted
+++ resolved
@@ -52,11 +52,7 @@
 		public IEnumerable<string> ServiceArgs => serviceArgs;
 		internal ServiceStartMode StartMode { get; private set; }
 
-<<<<<<< HEAD
-		public ProcessPriorityClass Priority { get; set; }
-=======
 		public ProcessPriorityClass Priority { get; private set; }
->>>>>>> ac70f169
 
 		private string executablePath;
 		public string ExePath
